// Copyright 2018 Palantir Technologies, Inc.
//
// Licensed under the Apache License, Version 2.0 (the "License");
// you may not use this file except in compliance with the License.
// You may obtain a copy of the License at
//
//     http://www.apache.org/licenses/LICENSE-2.0
//
// Unless required by applicable law or agreed to in writing, software
// distributed under the License is distributed on an "AS IS" BASIS,
// WITHOUT WARRANTIES OR CONDITIONS OF ANY KIND, either express or implied.
// See the License for the specific language governing permissions and
// limitations under the License.

package githubapp

import (
	"context"
	"fmt"
	"net/http"
	"net/url"
	"regexp"
	"strings"

	"github.com/bradleyfalzon/ghinstallation"
	"github.com/google/go-github/github"
	"github.com/gregjones/httpcache"
	"github.com/pkg/errors"
	"github.com/shurcooL/githubv4"
	"golang.org/x/oauth2"
)

type ClientCreator interface {
	// NewAppClient returns a new github.Client that performs app authentication for
	// the GitHub app with a specific integration ID and private key. The returned
	// client makes all calls using the application's authorization token. The
	// client gets that token by creating and signing a JWT for the application and
	// requesting a token using it. The token is cached by the client and is
	// refreshed as needed if it expires.
	//
	// Used for performing app-level operations that are not associated with a
	// specific installation.
	//
	// See the following for more information:
	//  * https://developer.github.com/apps/building-github-apps/authenticating-with-github-apps/#authenticating-as-a-github-app
	//
	// Authenticating as a GitHub App lets you do a couple of things:
	//  * You can retrieve high-level management information about your GitHub App.
	//  * You can request access tokens for an installation of the app.
	//
	// Tips for determining the arguments for this function:
	//  * the integration ID is listed as "ID" in the "About" section of the app's page
	//  * the key bytes must be a PEM-encoded PKCS1 or PKCS8 private key for the application
	NewAppClient() (*github.Client, error)

	// NewAppV4Client returns an app-authenticated v4 API client, similar to NewAppClient.
	NewAppV4Client() (*githubv4.Client, error)

	// NewInstallationClient returns a new github.Client that performs app
	// authentication for the GitHub app with the a specific integration ID, private
	// key, and the given installation ID. The returned client makes all calls using
	// the application's authorization token. The client gets that token by creating
	// and signing a JWT for the application and requesting a token using it. The
	// token is cached by the client and is refreshed as needed if it expires.
	//
	// See the following for more information:
	//  * https://developer.github.com/apps/building-github-apps/authenticating-with-github-apps/#authenticating-as-an-installation
	//
	// Authenticating as an installation of a Github App lets you perform the following:
	//  * https://developer.github.com/v3/apps/available-endpoints/
	//
	// Tips for determining the arguments for this function:
	//  * the integration ID is listed as "ID" in the "About" section of the app's page
	//  * the installation ID is the ID that is shown in the URL of https://{githubURL}/settings/installations/{#}
	//      (navigate to the "installations" page without the # and go to the app's page to see the number)
	//  * the key bytes must be a PEM-encoded PKCS1 or PKCS8 private key for the application
	NewInstallationClient(installationID int64) (*github.Client, error)

	// NewInstallationV4Client returns an installation-authenticated v4 API client, similar to NewInstallationClient.
	NewInstallationV4Client(installationID int64) (*githubv4.Client, error)

	// NewTokenClient returns a *github.Client that uses the passed in OAuth token for authentication.
	NewTokenClient(token string) (*github.Client, error)

	// NewTokenV4Client returns a *githubv4.Client that uses the passed in OAuth token for authentication.
	NewTokenV4Client(token string) (*githubv4.Client, error)
}

<<<<<<< HEAD
var (
	maxAgeRegex = regexp.MustCompile(`max-age=\d+`)
)
=======
type key string

const installationKey = key("installationID")
>>>>>>> 74290abf

// NewClientCreator returns a ClientCreator that creates a GitHub client for
// installations of the app specified by the provided arguments.
func NewClientCreator(v3BaseURL, v4BaseURL string, integrationID int, privKeyBytes []byte, opts ...ClientOption) ClientCreator {
	cc := &clientCreator{
		v3BaseURL:     v3BaseURL,
		v4BaseURL:     v4BaseURL,
		integrationID: integrationID,
		privKeyBytes:  privKeyBytes,
	}

	for _, opt := range opts {
		opt(cc)
	}

	if !strings.HasSuffix(cc.v3BaseURL, "/") {
		cc.v3BaseURL += "/"
	}

	// graphql URL should not end in trailing slash
	cc.v4BaseURL = strings.TrimSuffix(cc.v4BaseURL, "/")

	return cc
}

type clientCreator struct {
	v3BaseURL      string
	v4BaseURL      string
	integrationID  int
	privKeyBytes   []byte
	userAgent      string
	middleware     []ClientMiddleware
	cacheFunc      func() httpcache.Cache
	alwaysValidate bool
}

var _ ClientCreator = &clientCreator{}

type ClientOption func(c *clientCreator)

// ClientMiddleware modifies the transport of a GitHub client to add common
// functionality, like logging or metrics collection.
type ClientMiddleware func(http.RoundTripper) http.RoundTripper

// WithClientUserAgent sets the base user agent for all created clients.
func WithClientUserAgent(agent string) ClientOption {
	return func(c *clientCreator) {
		c.userAgent = agent
	}
}

// WithClientCaching sets an HTTP cache for all created clients
// using the provided cache implementation
// If alwaysValidate is true, the cache validates all saved responses before returning them.
// Otherwise, it respects the caching headers returned by GitHub.
// https://developer.github.com/v3/#conditional-requests
func WithClientCaching(alwaysValidate bool, cache func() httpcache.Cache) ClientOption {
	return func(c *clientCreator) {
		c.cacheFunc = cache
		c.alwaysValidate = alwaysValidate
	}
}

// WithClientMiddleware adds middleware that is applied to all created clients.
func WithClientMiddleware(middleware ...ClientMiddleware) ClientOption {
	return func(c *clientCreator) {
		c.middleware = middleware
	}
}

func (c *clientCreator) NewAppClient() (*github.Client, error) {
	base := &http.Client{Transport: http.DefaultTransport}

	installation, transportError := newAppInstallation(c.integrationID, c.privKeyBytes, c.v3BaseURL)
	middleware := append(c.middleware, installation)
	if c.cacheFunc != nil {
		middleware = append(c.middleware, cache(c.cacheFunc), cacheControl(c.alwaysValidate))
	}

	client, err := c.newClient(base, middleware, "application")
	if err != nil {
		return nil, err
	}
<<<<<<< HEAD
	if *transportError != nil {
		return nil, *transportError
	}
	return client, nil
=======

	itr.BaseURL = strings.TrimSuffix(c.v3BaseURL, "/")
	return c.newClient(&http.Client{Transport: itr}, "application", 0)
>>>>>>> 74290abf
}

func (c *clientCreator) NewAppV4Client() (*githubv4.Client, error) {
	base := &http.Client{Transport: http.DefaultTransport}

	installation, transportError := newAppInstallation(c.integrationID, c.privKeyBytes, c.v3BaseURL)

	// The v4 API primarily uses POST requests (except for introspection queries)
	// which we cannot cache, so don't construct the middleware
	middleware := append(c.middleware, installation)

	client, err := c.newV4Client(base, middleware, "application")
	if err != nil {
		return nil, err
	}
<<<<<<< HEAD
	if *transportError != nil {
		return nil, *transportError
	}
	return client, nil
=======

	// leaving the v3 URL since this is used to refresh the token, not make queries
	itr.BaseURL = strings.TrimSuffix(c.v3BaseURL, "/")
	return c.newV4Client(&http.Client{Transport: itr}, "application", 0)
>>>>>>> 74290abf
}

func (c *clientCreator) NewInstallationClient(installationID int64) (*github.Client, error) {
	base := &http.Client{Transport: http.DefaultTransport}

	installation, transportError := newInstallation(c.integrationID, int(installationID), c.privKeyBytes, c.v3BaseURL)
	middleware := append(c.middleware, installation)
	if c.cacheFunc != nil {
		middleware = append(c.middleware, cache(c.cacheFunc), cacheControl(c.alwaysValidate))
	}

	client, err := c.newClient(base, middleware, fmt.Sprintf("installation: %d", installationID))
	if err != nil {
		return nil, err
	}
<<<<<<< HEAD
	if *transportError != nil {
		return nil, *transportError
	}
	return client, nil
=======

	itr.BaseURL = strings.TrimSuffix(c.v3BaseURL, "/")
	return c.newClient(&http.Client{Transport: itr}, fmt.Sprintf("installation: %d", installationID), installationID)
>>>>>>> 74290abf
}

func (c *clientCreator) NewInstallationV4Client(installationID int64) (*githubv4.Client, error) {
	base := &http.Client{Transport: http.DefaultTransport}

	installation, transportError := newInstallation(c.integrationID, int(installationID), c.privKeyBytes, c.v3BaseURL)

	// The v4 API primarily uses POST requests (except for introspection queries)
	// which we cannot cache, so don't construct the middleware
	middleware := append(c.middleware, installation)

	client, err := c.newV4Client(base, middleware, fmt.Sprintf("installation: %d", installationID))
	if err != nil {
		return nil, err
	}
<<<<<<< HEAD
	if *transportError != nil {
		return nil, *transportError
	}
	return client, nil
=======

	// leaving the v3 URL since this is used to refresh the token, not make queries
	itr.BaseURL = strings.TrimSuffix(c.v3BaseURL, "/")
	return c.newV4Client(&http.Client{Transport: itr}, fmt.Sprintf("installation: %d", installationID), installationID)
>>>>>>> 74290abf
}

func (c *clientCreator) NewTokenClient(token string) (*github.Client, error) {
	ts := oauth2.StaticTokenSource(&oauth2.Token{AccessToken: token})
	tc := oauth2.NewClient(context.Background(), ts)
<<<<<<< HEAD
	return c.newClient(tc, c.middleware, "oauth token")
=======
	return c.newClient(tc, "oauth token", 0)
>>>>>>> 74290abf
}

func (c *clientCreator) NewTokenV4Client(token string) (*githubv4.Client, error) {
	ts := oauth2.StaticTokenSource(&oauth2.Token{AccessToken: token})
	tc := oauth2.NewClient(context.Background(), ts)
<<<<<<< HEAD
	return c.newV4Client(tc, c.middleware, "oauth token")
}

func (c *clientCreator) newClient(base *http.Client, middleware []ClientMiddleware, details string) (*github.Client, error) {
=======
	return c.newV4Client(tc, "oauth token", 0)
}

func (c *clientCreator) newClient(base *http.Client, details string, installID int64) (*github.Client, error) {
	middleware := append([]ClientMiddleware{setInstallationID(installID)}, c.middleware...)
>>>>>>> 74290abf
	applyMiddleware(base, middleware)

	baseURL, err := url.Parse(c.v3BaseURL)
	if err != nil {
		return nil, errors.Wrapf(err, "failed to parse base URL: %q", c.v3BaseURL)
	}

	client := github.NewClient(base)
	client.BaseURL = baseURL
	client.UserAgent = makeUserAgent(c.userAgent, details)

	return client, nil
}

<<<<<<< HEAD
func (c *clientCreator) newV4Client(base *http.Client, middleware []ClientMiddleware, details string) (*githubv4.Client, error) {
=======
func (c *clientCreator) newV4Client(base *http.Client, details string, installID int64) (*githubv4.Client, error) {
>>>>>>> 74290abf
	ua := makeUserAgent(c.userAgent, details)

	middleware = append([]ClientMiddleware{setUserAgentHeader(ua)}, middleware...)
	applyMiddleware(base, middleware)

	v4BaseURL, err := url.Parse(c.v4BaseURL)
	if err != nil {
		return nil, errors.Wrapf(err, "failed to parse base URL: %q", c.v4BaseURL)
	}

	client := githubv4.NewEnterpriseClient(v4BaseURL.String(), base)
	return client, nil
}

func applyMiddleware(base *http.Client, middleware []ClientMiddleware) {
	for i := len(middleware) - 1; i >= 0; i-- {
		base.Transport = middleware[i](base.Transport)
	}
}

func newAppInstallation(integrationID int, privKeyBytes []byte, v3BaseURL string) (ClientMiddleware, *error) {
	var transportError error
	installation := func(next http.RoundTripper) http.RoundTripper {
		itr, err := ghinstallation.NewAppsTransport(next, integrationID, privKeyBytes)
		if err != nil {
			transportError = err
			return next
		}
		// leaving the v3 URL since this is used to refresh the token, not make queries
		itr.BaseURL = strings.TrimSuffix(v3BaseURL, "/")
		return itr
	}
	return installation, &transportError
}

func newInstallation(integrationID, installationID int, privKeyBytes []byte, v3BaseURL string) (ClientMiddleware, *error) {
	var transportError error
	installation := func(next http.RoundTripper) http.RoundTripper {
		itr, err := ghinstallation.New(next, integrationID, installationID, privKeyBytes)
		if err != nil {
			transportError = err
			return next
		}
		// leaving the v3 URL since this is used to refresh the token, not make queries
		itr.BaseURL = strings.TrimSuffix(v3BaseURL, "/")
		return itr
	}
	return installation, &transportError
}

func cache(cacheFunc func() httpcache.Cache) ClientMiddleware {
	return func(next http.RoundTripper) http.RoundTripper {
		return &httpcache.Transport{
			Transport:           next,
			Cache:               cacheFunc(),
			MarkCachedResponses: true,
		}
	}
}

func cacheControl(alwaysValidate bool) ClientMiddleware {
	return func(next http.RoundTripper) http.RoundTripper {
		if !alwaysValidate {
			return next
		}
		return roundTripperFunc(func(r *http.Request) (*http.Response, error) {
			resp, err := next.RoundTrip(r)

			// Force validation to occur when the cache is disabled by setting max-age=0,
			// as the cache results will always appear as stale
			cacheControl := resp.Header.Get("Cache-Control")
			if cacheControl != "" {
				newCacheControl := maxAgeRegex.ReplaceAllString(cacheControl, "max-age=0")
				resp.Header.Set("Cache-Control", newCacheControl)
			}
			return resp, err
		})
	}
}

func makeUserAgent(base, details string) string {
	if base == "" {
		base = "github-base-app/undefined"
	}
	return fmt.Sprintf("%s (%s)", base, details)
}

func setInstallationID(installationID int64) ClientMiddleware {
	return func(next http.RoundTripper) http.RoundTripper {
		return roundTripperFunc(func(r *http.Request) (*http.Response, error) {
			r = r.WithContext(context.WithValue(r.Context(), installationKey, installationID))
			return next.RoundTrip(r)
		})
	}
}

func setUserAgentHeader(agent string) ClientMiddleware {
	return func(next http.RoundTripper) http.RoundTripper {
		return roundTripperFunc(func(r *http.Request) (*http.Response, error) {
			r.Header.Set("User-Agent", agent)
			return next.RoundTrip(r)
		})
	}
}<|MERGE_RESOLUTION|>--- conflicted
+++ resolved
@@ -86,15 +86,13 @@
 	NewTokenV4Client(token string) (*githubv4.Client, error)
 }
 
-<<<<<<< HEAD
 var (
 	maxAgeRegex = regexp.MustCompile(`max-age=\d+`)
 )
-=======
+
 type key string
 
 const installationKey = key("installationID")
->>>>>>> 74290abf
 
 // NewClientCreator returns a ClientCreator that creates a GitHub client for
 // installations of the app specified by the provided arguments.
@@ -174,20 +172,14 @@
 		middleware = append(c.middleware, cache(c.cacheFunc), cacheControl(c.alwaysValidate))
 	}
 
-	client, err := c.newClient(base, middleware, "application")
+	client, err := c.newClient(base, middleware, "application", 0)
 	if err != nil {
 		return nil, err
 	}
-<<<<<<< HEAD
 	if *transportError != nil {
 		return nil, *transportError
 	}
 	return client, nil
-=======
-
-	itr.BaseURL = strings.TrimSuffix(c.v3BaseURL, "/")
-	return c.newClient(&http.Client{Transport: itr}, "application", 0)
->>>>>>> 74290abf
 }
 
 func (c *clientCreator) NewAppV4Client() (*githubv4.Client, error) {
@@ -199,21 +191,14 @@
 	// which we cannot cache, so don't construct the middleware
 	middleware := append(c.middleware, installation)
 
-	client, err := c.newV4Client(base, middleware, "application")
+	client, err := c.newV4Client(base, middleware, "application", 0)
 	if err != nil {
 		return nil, err
 	}
-<<<<<<< HEAD
 	if *transportError != nil {
 		return nil, *transportError
 	}
 	return client, nil
-=======
-
-	// leaving the v3 URL since this is used to refresh the token, not make queries
-	itr.BaseURL = strings.TrimSuffix(c.v3BaseURL, "/")
-	return c.newV4Client(&http.Client{Transport: itr}, "application", 0)
->>>>>>> 74290abf
 }
 
 func (c *clientCreator) NewInstallationClient(installationID int64) (*github.Client, error) {
@@ -225,20 +210,14 @@
 		middleware = append(c.middleware, cache(c.cacheFunc), cacheControl(c.alwaysValidate))
 	}
 
-	client, err := c.newClient(base, middleware, fmt.Sprintf("installation: %d", installationID))
+	client, err := c.newClient(base, middleware, fmt.Sprintf("installation: %d", installationID), installationID)
 	if err != nil {
 		return nil, err
 	}
-<<<<<<< HEAD
 	if *transportError != nil {
 		return nil, *transportError
 	}
 	return client, nil
-=======
-
-	itr.BaseURL = strings.TrimSuffix(c.v3BaseURL, "/")
-	return c.newClient(&http.Client{Transport: itr}, fmt.Sprintf("installation: %d", installationID), installationID)
->>>>>>> 74290abf
 }
 
 func (c *clientCreator) NewInstallationV4Client(installationID int64) (*githubv4.Client, error) {
@@ -250,48 +229,30 @@
 	// which we cannot cache, so don't construct the middleware
 	middleware := append(c.middleware, installation)
 
-	client, err := c.newV4Client(base, middleware, fmt.Sprintf("installation: %d", installationID))
+	client, err := c.newV4Client(base, middleware, fmt.Sprintf("installation: %d", installationID), installationID)
 	if err != nil {
 		return nil, err
 	}
-<<<<<<< HEAD
 	if *transportError != nil {
 		return nil, *transportError
 	}
 	return client, nil
-=======
-
-	// leaving the v3 URL since this is used to refresh the token, not make queries
-	itr.BaseURL = strings.TrimSuffix(c.v3BaseURL, "/")
-	return c.newV4Client(&http.Client{Transport: itr}, fmt.Sprintf("installation: %d", installationID), installationID)
->>>>>>> 74290abf
 }
 
 func (c *clientCreator) NewTokenClient(token string) (*github.Client, error) {
 	ts := oauth2.StaticTokenSource(&oauth2.Token{AccessToken: token})
 	tc := oauth2.NewClient(context.Background(), ts)
-<<<<<<< HEAD
-	return c.newClient(tc, c.middleware, "oauth token")
-=======
-	return c.newClient(tc, "oauth token", 0)
->>>>>>> 74290abf
+	return c.newClient(tc, c.middleware, "oauth token", 0)
 }
 
 func (c *clientCreator) NewTokenV4Client(token string) (*githubv4.Client, error) {
 	ts := oauth2.StaticTokenSource(&oauth2.Token{AccessToken: token})
 	tc := oauth2.NewClient(context.Background(), ts)
-<<<<<<< HEAD
-	return c.newV4Client(tc, c.middleware, "oauth token")
-}
-
-func (c *clientCreator) newClient(base *http.Client, middleware []ClientMiddleware, details string) (*github.Client, error) {
-=======
-	return c.newV4Client(tc, "oauth token", 0)
-}
-
-func (c *clientCreator) newClient(base *http.Client, details string, installID int64) (*github.Client, error) {
-	middleware := append([]ClientMiddleware{setInstallationID(installID)}, c.middleware...)
->>>>>>> 74290abf
+	return c.newV4Client(tc, c.middleware, "oauth token", 0)
+}
+
+func (c *clientCreator) newClient(base *http.Client, middleware []ClientMiddleware, details string, installID int64) (*github.Client, error) {
+	middleware = append(middleware, setInstallationID(installID))
 	applyMiddleware(base, middleware)
 
 	baseURL, err := url.Parse(c.v3BaseURL)
@@ -306,11 +267,7 @@
 	return client, nil
 }
 
-<<<<<<< HEAD
-func (c *clientCreator) newV4Client(base *http.Client, middleware []ClientMiddleware, details string) (*githubv4.Client, error) {
-=======
-func (c *clientCreator) newV4Client(base *http.Client, details string, installID int64) (*githubv4.Client, error) {
->>>>>>> 74290abf
+func (c *clientCreator) newV4Client(base *http.Client, middleware []ClientMiddleware, details string, installID int64) (*githubv4.Client, error) {
 	ua := makeUserAgent(c.userAgent, details)
 
 	middleware = append([]ClientMiddleware{setUserAgentHeader(ua)}, middleware...)
