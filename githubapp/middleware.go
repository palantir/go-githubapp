// Copyright 2018 Palantir Technologies, Inc.
//
// Licensed under the Apache License, Version 2.0 (the "License");
// you may not use this file except in compliance with the License.
// You may obtain a copy of the License at
//
//     http://www.apache.org/licenses/LICENSE-2.0
//
// Unless required by applicable law or agreed to in writing, software
// distributed under the License is distributed on an "AS IS" BASIS,
// WITHOUT WARRANTIES OR CONDITIONS OF ANY KIND, either express or implied.
// See the License for the specific language governing permissions and
// limitations under the License.

package githubapp

import (
	"fmt"
	"net/http"
	"strconv"
	"time"

	"github.com/gregjones/httpcache"
	"github.com/rcrowley/go-metrics"
	"github.com/rs/zerolog"
)

const (
	MetricsKeyRequests    = "github.requests"
	MetricsKeyRequests2xx = "github.requests.2xx"
	MetricsKeyRequests3xx = "github.requests.3xx"
	MetricsKeyRequests4xx = "github.requests.4xx"
	MetricsKeyRequests5xx = "github.requests.5xx"

<<<<<<< HEAD
	MetricsKeyRequestsCached = "github.requests.cached"
=======
	MetricsKeyRateLimit          = "github.rate.limit"
	MetricsKeyRateLimitRemaining = "github.rate.remaining"
>>>>>>> 74290abf
)

// ClientMetrics creates client middleware that records metrics about all
// requests. It also defines the metrics in the provided registry.
func ClientMetrics(registry metrics.Registry) ClientMiddleware {
	for _, key := range []string{
		MetricsKeyRequests,
		MetricsKeyRequests2xx,
		MetricsKeyRequests3xx,
		MetricsKeyRequests4xx,
		MetricsKeyRequests5xx,
		MetricsKeyRequestsCached,
	} {
		// Use GetOrRegister for thread-safety when creating multiple
		// RoundTrippers that share the same registry
		metrics.GetOrRegisterCounter(key, registry)
	}

	return func(next http.RoundTripper) http.RoundTripper {
		return roundTripperFunc(func(r *http.Request) (*http.Response, error) {
			installationID, ok := r.Context().Value(installationKey).(int64)
			if !ok {
				installationID = 0
			}

			res, err := next.RoundTrip(r)

			if res != nil {
				registry.Get(MetricsKeyRequests).(metrics.Counter).Inc(1)
				if key := bucketStatus(res.StatusCode); key != "" {
					registry.Get(key).(metrics.Counter).Inc(1)
				}

<<<<<<< HEAD
				if res.Header.Get(httpcache.XFromCache) != "" {
					registry.Get(MetricsKeyRequestsCached).(metrics.Counter).Inc(1)
				}
=======
				limitMetric := fmt.Sprintf("%s[installation:%d]", MetricsKeyRateLimit, installationID)
				remainingMetric := fmt.Sprintf("%s[installation:%d]", MetricsKeyRateLimitRemaining, installationID)

				// Headers from https://developer.github.com/v3/#rate-limiting
				updateRegistryForHeader(res.Header, "X-RateLimit-Limit", metrics.GetOrRegisterGauge(limitMetric, registry))
				updateRegistryForHeader(res.Header, "X-RateLimit-Remaining", metrics.GetOrRegisterGauge(remainingMetric, registry))
>>>>>>> 74290abf
			}

			return res, err
		})
	}
}

func updateRegistryForHeader(headers http.Header, header string, metric metrics.Gauge) {
	headerString := headers.Get(header)
	if headerString != "" {
		headerVal, err := strconv.ParseInt(headerString, 10, 64)
		if err == nil {
			metric.Update(headerVal)
		}
	}
}

func bucketStatus(status int) string {
	switch {
	case status >= 200 && status < 300:
		return MetricsKeyRequests2xx
	case status >= 300 && status < 400:
		return MetricsKeyRequests3xx
	case status >= 400 && status < 500:
		return MetricsKeyRequests4xx
	case status >= 500 && status < 600:
		return MetricsKeyRequests5xx
	}
	return ""
}

// ClientLogging creates client middleware that logs request and response
// information at the given level. If the request fails without creating a
// response, it is logged with a status code of -1. The middleware uses a
// logger from the request context.
func ClientLogging(lvl zerolog.Level) ClientMiddleware {
	return func(next http.RoundTripper) http.RoundTripper {
		return roundTripperFunc(func(r *http.Request) (*http.Response, error) {
			start := time.Now()
			res, err := next.RoundTrip(r)
			elapsed := time.Now().Sub(start)

			log := zerolog.Ctx(r.Context())
			if res != nil {
				log.WithLevel(lvl).
					Str("method", r.Method).
					Str("path", r.URL.String()).
					Int("status", res.StatusCode).
					Int64("size", res.ContentLength).
					Dur("elapsed", elapsed).
					Msg("github_request")
			} else {
				log.WithLevel(lvl).
					Str("method", r.Method).
					Str("path", r.URL.String()).
					Int("status", -1).
					Int64("size", -1).
					Dur("elapsed", elapsed).
					Msg("github_request")
			}

			return res, err
		})
	}
}

type roundTripperFunc func(*http.Request) (*http.Response, error)

func (fn roundTripperFunc) RoundTrip(r *http.Request) (*http.Response, error) {
	return fn(r)
}<|MERGE_RESOLUTION|>--- conflicted
+++ resolved
@@ -32,12 +32,10 @@
 	MetricsKeyRequests4xx = "github.requests.4xx"
 	MetricsKeyRequests5xx = "github.requests.5xx"
 
-<<<<<<< HEAD
 	MetricsKeyRequestsCached = "github.requests.cached"
-=======
+
 	MetricsKeyRateLimit          = "github.rate.limit"
 	MetricsKeyRateLimitRemaining = "github.rate.remaining"
->>>>>>> 74290abf
 )
 
 // ClientMetrics creates client middleware that records metrics about all
@@ -71,18 +69,16 @@
 					registry.Get(key).(metrics.Counter).Inc(1)
 				}
 
-<<<<<<< HEAD
 				if res.Header.Get(httpcache.XFromCache) != "" {
 					registry.Get(MetricsKeyRequestsCached).(metrics.Counter).Inc(1)
 				}
-=======
+
 				limitMetric := fmt.Sprintf("%s[installation:%d]", MetricsKeyRateLimit, installationID)
 				remainingMetric := fmt.Sprintf("%s[installation:%d]", MetricsKeyRateLimitRemaining, installationID)
 
 				// Headers from https://developer.github.com/v3/#rate-limiting
 				updateRegistryForHeader(res.Header, "X-RateLimit-Limit", metrics.GetOrRegisterGauge(limitMetric, registry))
 				updateRegistryForHeader(res.Header, "X-RateLimit-Remaining", metrics.GetOrRegisterGauge(remainingMetric, registry))
->>>>>>> 74290abf
 			}
 
 			return res, err
