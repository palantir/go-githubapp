# go-githubapp [![GoDoc](https://godoc.org/github.com/palantir/go-githubapp?status.svg)](http://godoc.org/github.com/palantir/go-githubapp)

A library for building [GitHub Apps](https://developer.github.com/apps/) and
other services that handle GitHub webhooks.

The library provides an `http.Handler` implementation that dispatches webhook
events to the correct place, removing boilerplate and letting you focus on the
logic of your application.

* [Usage](#usage)
  + [Examples](#examples)
  + [Dependencies](#dependencies)
* [Structured Logging](#structured-logging)
* [GitHub Clients](#github-clients)
  + [Metrics](#metrics)
* [Background Jobs and Multi-Organization Operations](#background-jobs-and-multi-organization-operations)
* [OAuth2](#oauth2)
* [Stability and Versioning Guarantees](#stability-and-versioning-guarantees)
* [Contributing](#contributing)

## Usage

Most users will implement `githubapp.EventHandler` for each webhook
event that needs to be handled. A single implementation can also respond to
multiple event types if they require the same actions:

```go
type CommentHandler struct {
    githubapp.ClientCreator
}

func (h *CommentHandler) Handles() []string {
    return []string{"issue_comment"}
}

func (h *CommentHandler) Handle(ctx context.Context, eventType, deliveryID string, payload []byte) error {
    // from github.com/google/go-github/github
    var event github.IssueCommentEvent
    if err := json.Unmarshal(payload, &event); err != nil {
        return err
    }

    // do something with the content of the event
}
```

We recommend embedding `githubapp.ClientCreator` in handler implementations as
an easy way to access GitHub clients.

Once you define handlers, register them with an event dispatcher and associate
it with a route in any `net/http`-compatible HTTP router:

```go
func registerRoutes(c githubapp.Config) {
    cc := githubapp.NewDefaultCachingClientCreator(c)

    http.Handle("/api/github/hook", githubapp.NewDefaultEventDispatcher(c,
        &CommentHandler{cc},
        // ...
    ))
}
```

### Examples

The [example package](example/main.go) contains a fully functional server
using `go-githubapp`. The example app responds to comments on pull requests by
commenting with a copy of the comment body.

To run the app, update `example/config.yml` with appropriate secrets and then
run:

    ./godelw dep
    ./godelw run example

### Dependencies

`go-githubapp` has minimal dependencies, but does make some decisions:

- [rs/zerolog](https://github.com/rs/zerolog) for logging
- [rcrowley/go-metrics](https://github.com/rcrowley/go-metrics) for metrics
- [google/go-github](https://github.com/google/go-github) for v3 (REST) API client
- [shurcooL/githubv4](https://github.com/shurcooL/githubv4) for v4 (GraphQL) API client

Logging and metrics are only active when they are configured (see below). This
means you can add your own logging or metrics libraries without conflict, but
will miss out on the free built-in support.

## Structured Logging

`go-githubapp` uses [rs/zerolog](https://github.com/rs/zerolog) for structured
logging. A logger must be stored in the `context.Context` associated with each
`http.Request`:

```
func (d *EventDispatcher) ServeHTTP(w http.ResponseWriter, r *http.Request) {
    logger := zerolog.Ctx(r.Context())
    ...
}
```

If there is no logger in the context, log output is disabled. It's expected
that HTTP middleware, like that provided by the [hlog package][], configures
the `http.Request` context automatically.

Below are the standard keys used when logging events. They are also exported as
constants.

| exported constant | key | definition |
| ----------------- | --- | ---------- |
| `LogKeyEventType` | `github_event_type` | the [github event type header](https://developer.github.com/webhooks/#delivery-headers) |
| `LogKeyDeliveryID` | `github_delivery_id` | the [github event delivery id header](https://developer.github.com/webhooks/#delivery-headers) |
| `LogKeyInstallationID` | `github_installation_id` | the [installation id the app is authenticating with](https://developer.github.com/apps/building-github-apps/authenticating-with-github-apps/#accessing-api-endpoints-as-a-github-app) |
| `LogKeyRepositoryName` | `github_repository_name` | the repository name of the pull request being acted on |
| `LogKeyRepositoryOwner` | `github_repository_owner` | the repository owner of the pull request being acted on |
| `LogKeyPRNum` | `github_pr_num` | the number of the pull request being acted on |

Where appropriate, the library creates derived loggers with the above keys set
to the correct values.

[hlog package]: https://github.com/rs/zerolog#integration-with-nethttp

## GitHub Clients

Authenticated and configured GitHub clients can be retrieved from
`githubapp.ClientCreator` implementations. The library provides a basic
implementation and a caching version.

There are three types of clients and two API versions for a total of six
distinct clients:

- An _application_ client authenticates [as the application][] and can only
  call limited APIs that mostly return application metadata.
- An _installation_ client authenticates [as an installation][] and can call
  any APIs where the has been installed and granted permissions.
- A _token_ client authenticates with a static OAuth2 token associated with a
  user account.

[as the application]: https://developer.github.com/apps/building-github-apps/authenticating-with-github-apps/#authenticating-as-a-github-app
[as an installation]: https://developer.github.com/apps/building-github-apps/authenticating-with-github-apps/#authenticating-as-an-installation

`go-githubapp` also exposes various configuration options for GitHub clients.
These are provided when calling `githubapp.NewClientCreator`:

- `githubapp.WithClientUserAgent` sets a `User-Agent` string for all clients
- `githubapp.WithClientCaching` sets an HTTP cache for all clients
- `githubapp.WithClientMiddleware` allows customization of the
  `http.RoundTripper` used by all clients and is useful if you want to log
  requests or emit metrics about GitHub requests and responses.

The library provides the following middleware:

- `githubapp.ClientMetrics` emits the standard metrics described below
- `githubapp.ClientLogging` logs metadata about all requests and responses

```go
baseHandler, err := githubapp.NewDefaultCachingClientCreator(
    config.Github,
    githubapp.WithClientUserAgent("example-app/1.0.0"),
    githubapp.WithClientCaching(func() httpcache.Cache { return httpcache.NewMemoryCache() }),
    githubapp.WithClientMiddleware(
        githubapp.ClientMetrics(registry),
        githubapp.ClientLogging(zerolog.DebugLevel),
    ),
    ...
)
```

### Metrics

`go-githubapp` uses [rcrowley/go-metrics][] to provide metrics. GitHub clients
emit the metrics below if configured with the `githubapp.ClientMetrics`
middleware.

| metric name | type | definition |
| ----------- | ---- | ---------- |
| `github.requests` | `counter` | the count of successfully completed requests made to GitHub |
| `github.requests.2xx` | `counter` | like `github.requests`, but only counting 2XX status codes |
| `github.requests.3xx` | `counter` | like `github.requests`, but only counting 3XX status codes |
| `github.requests.4xx` | `counter` | like `github.requests`, but only counting 4XX status codes |
| `github.requests.5xx` | `counter` | like `github.requests`, but only counting 5XX status codes |
<<<<<<< HEAD
| `github.requests.cached` | `counter` | the count of cached HTTP requests |
=======
>>>>>>> 35564bcb

Note that metrics need to be published in order to be useful. Several
[publishing options][] are available or you can implement your own.

[rcrowley/go-metrics]: https://github.com/rcrowley/go-metrics
[publishing options]: https://github.com/rcrowley/go-metrics#publishing-metrics

## Background Jobs and Multi-Organization Operations

While applications will mostly operate on the installation IDs provided in
webhook payloads, sometimes there is a need to run background jobs or make API
calls against multiple organizations. In these cases, use an _application
client_ to look up specific installations of the application and then construct
an _installation client_ to make API calls:

```go
func getOrganizationClient(cc githubapp.ClientCreator, org name) (*github.Client, error) {
    // create a client to perform actions as the application
    appClient, err := cc.NewAppClient()
    if err != nil {
        return nil, err
    }

    // look up the installation ID for a particular organization
    installations := githubapp.NewInstallationsService(app)
    install := installations.GetByOwner(context.Background(), org)

    // create a client to perform actions on that specific organization
    return cc.NewInstallationClient(install.ID)
}

```

## OAuth2

The `oauth2` package provides an `http.Handler` implementation that simplifies
OAuth2 authentication with GitHub. When a user visits the endpoint, they are
redirected to GitHub to authorize the application. GitHub redirects back to the
same endpoint, which performs the code exchange and obtains a token for the
user. The token is passed to a callback for further processing.

```go
func registerOAuth2Handler(c githubapp.Config) {
    http.Handle("/api/auth/github", oauth2.NewHandler(
        oauth2.GetConfig(c, []string{"user:email"}),
        // force generated URLs to use HTTPS; useful if the app is behind a reverse proxy
        oauth2.ForceTLS(true),
        // set the callback for successful logins
        oauth2.OnLogin(func(w http.ResponseWriter, r *http.Request, login *oauth2.Login) {
            // look up the current user with the authenticated client
            client := github.NewClient(login.Client)
            user, _, err := client.Users.Get(r.Context(), "")
            // handle error, save the user, ...

            // redirect the user back to another page
            http.Redirect(w, r, "/dashboard", http.StatusFound)
        }),
    ))
}
```

Production applications should also use the `oauth2.WithStore` option to set a
secure `StateStore` implementation. `oauth2.SessionStateStore` is a good choice
that uses [alexedwards/scs](https://github.com/alexedwards/scs) to store the
state in a session.

## Stability and Versioning Guarantees

While we've used this library to build multiple applications internally,
there's still room for API tweaks and improvements as we find better ways to
solve problems. These will be backwards compatible when possible and should
require only minor changes when not.

Releases will be tagged periodically and will follow semantic versioning, with
new major versions tagged after any backwards-incompatible changes. Still, we
recommend vendoring this library to avoid surprises.

In general, fixes will only be applied to trunk and future releases, not
backported to older versions.

## Contributing

Contributions and issues are welcome. For new features or large contributions,
we prefer discussing the proposed change on a GitHub issue prior to a PR.

New functionality should avoid adding new dependencies if possible and should
be broadly useful. Feature requests that are specific to certain uses will
likely be declined unless they can be redesigned to be generic or optional.

Before submitting a pull request, please run tests and style checks:

```
./godelw verify
```

## License

This library is made available under the [Apache 2.0 License](http://www.apache.org/licenses/LICENSE-2.0).<|MERGE_RESOLUTION|>--- conflicted
+++ resolved
@@ -179,10 +179,6 @@
 | `github.requests.3xx` | `counter` | like `github.requests`, but only counting 3XX status codes |
 | `github.requests.4xx` | `counter` | like `github.requests`, but only counting 4XX status codes |
 | `github.requests.5xx` | `counter` | like `github.requests`, but only counting 5XX status codes |
-<<<<<<< HEAD
-| `github.requests.cached` | `counter` | the count of cached HTTP requests |
-=======
->>>>>>> 35564bcb
 
 Note that metrics need to be published in order to be useful. Several
 [publishing options][] are available or you can implement your own.
